{
  "name": "@primate/website",
  "private": true,
  "dependencies": {
    "@primate/build": "^0.2.0",
    "@primate/frontend": "^0.8.0",
    "@primate/liveview": "^0.9.0",
    "esbuild": "^0.19.8",
    "highlight.js": "^11.9.0",
<<<<<<< HEAD
    "marked": "^11.0.0",
    "primate": "^0.26.4",
    "rcompat": "^0.4.1",
    "svelte": "^4.2.5"
=======
    "marked": "^10.0.0",
    "primate": "^0.27.2",
    "rcompat": "^0.5.0",
    "svelte": "^4.2.7",
    "handlebars": "^4.7.8"
>>>>>>> d714901a
  },
  "scripts": {
    "local": "scripts/local.sh",
    "start": "deno run --allow-all npm:primate serve"
  },
  "type": "module"
}<|MERGE_RESOLUTION|>--- conflicted
+++ resolved
@@ -7,18 +7,11 @@
     "@primate/liveview": "^0.9.0",
     "esbuild": "^0.19.8",
     "highlight.js": "^11.9.0",
-<<<<<<< HEAD
     "marked": "^11.0.0",
-    "primate": "^0.26.4",
-    "rcompat": "^0.4.1",
-    "svelte": "^4.2.5"
-=======
-    "marked": "^10.0.0",
+    "handlebars": "^4.7.8"
+    "svelte": "^4.2.7",
+    "rcompat": "^0.5.0",
     "primate": "^0.27.2",
-    "rcompat": "^0.5.0",
-    "svelte": "^4.2.7",
-    "handlebars": "^4.7.8"
->>>>>>> d714901a
   },
   "scripts": {
     "local": "scripts/local.sh",
